use huff_utils::prelude::*;
use tiny_keccak::{Hasher, Keccak};

use crate::Codegen;

/// Generates the respective Bytecode for a given Statement
#[allow(clippy::too_many_arguments)]
pub fn statement_gen(
    s: &Statement,
    contract: &Contract,
    macro_def: &MacroDefinition,
    scope: &mut Vec<MacroDefinition>,
    offset: &mut usize,
    mis: &mut Vec<(usize, MacroInvocation)>,
    jump_table: &mut JumpTable,
    label_indices: &mut LabelIndices,
    table_instances: &mut Jumps,
    utilized_tables: &mut Vec<TableDefinition>,
    starting_offset: usize,
) -> Result<Vec<(usize, Bytes)>, CodegenError> {
    let mut bytes = vec![];

    tracing::debug!(target: "codegen", "Got Statement: {}", s.ty);

    match &s.ty {
        StatementType::MacroInvocation(mi) => {
            // Get the macro definition that matches the name of this invocation
            let ir_macro = if let Some(m) = contract.find_macro_by_name(&mi.macro_name) {
                m
            } else {
                tracing::error!(
                    target: "codegen",
                    "MISSING MACRO INVOCATION \"{}\"",
                    mi.macro_name
                );
                return Err(CodegenError {
                    kind: CodegenErrorKind::InvalidMacroInvocation(mi.macro_name.clone()),
                    span: mi.span.clone(),
                    token: None,
                })
            };

            tracing::info!(target: "codegen", "FOUND INNER MACRO: {}", ir_macro.name);

            // If invoked macro is a function (outlined), insert a jump to the function's code and a
            // jumpdest to return to. If it is inlined, insert the macro's code at the
            // current offset.
            if ir_macro.outlined {
                // Get necessary swap ops to reorder stack
                // PC of the return jumpdest should be below the function's stack inputs
                let stack_swaps = (0..ir_macro.takes)
                    .rev()
                    .map(|i| format!("{:02x}", 0x90 + i))
                    .collect::<Vec<_>>();

                // Insert a jump to the outlined macro's code
                jump_table.insert(
                    *offset + stack_swaps.len() + 3, // PUSH2 + 2 bytes + stack_swaps.len()
                    vec![Jump {
                        label: format!("goto_{}", &ir_macro.name),
                        bytecode_index: 0,
                        span: s.span.clone(),
                    }],
                );

                // Store return JUMPDEST PC on the stack and re-order the stack so that
                // the return JUMPDEST PC is below the function's stack inputs
                bytes.push((
                    *offset,
                    Bytes(format!(
                        "{}{:04x}{}",
                        Opcode::Push2,
                        *offset + stack_swaps.len() + 7,
                        stack_swaps.join("")
                    )),
                ));
                // Insert jump to outlined macro + jumpdest to return to
                bytes.push((
                    *offset + stack_swaps.len() + 3, // PUSH2 + 2 bytes + stack_swaps.len()
                    Bytes(format!("{}xxxx{}{}", Opcode::Push2, Opcode::Jump, Opcode::Jumpdest)),
                ));
                // PUSH2 + 2 bytes + stack_swaps.len() + PUSH2 + 2 bytes + JUMP + JUMPDEST
                *offset += stack_swaps.len() + 8;
            } else {
                // Recurse into macro invocation
                scope.push(ir_macro.clone());
                mis.push((*offset, mi.clone()));

                let mut res: BytecodeRes = match Codegen::macro_to_bytecode(
                    ir_macro.clone(),
                    contract,
                    scope,
                    *offset,
                    mis,
                ) {
                    Ok(r) => r,
                    Err(e) => {
                        tracing::error!(
                            target: "codegen",
                            "FAILED TO RECURSE INTO MACRO \"{}\"",
                            ir_macro.name
                        );
                        return Err(e)
                    }
                };

<<<<<<< HEAD
                // Set jump table values
                tracing::debug!(target: "codegen", "Unmatched jumps: {:?}", res.unmatched_jumps.iter().map(|uj| uj.label.clone()).collect::<Vec<String>>());
                for j in res.unmatched_jumps.iter_mut() {
                    let new_index = j.bytecode_index;
                    j.bytecode_index = 0;
                    let mut new_jumps = if let Some(jumps) = jump_table.get(&new_index) {
                        jumps.clone()
                    } else {
                        vec![]
                    };
                    new_jumps.push(j.clone());
                    jump_table.insert(new_index, new_jumps);
                }
                table_instances.extend(res.table_instances);
                label_indices.extend(res.label_indices);
=======
            // Set jump table values
            tracing::debug!(target: "codegen", "Unmatched jumps: {:?}", res.unmatched_jumps.iter().map(|uj| uj.label.clone()).collect::<Vec<String>>());
            for j in res.unmatched_jumps.iter_mut() {
                let new_index = j.bytecode_index;
                j.bytecode_index = 0;
                let mut new_jumps = if let Some(jumps) = jump_table.get(&new_index) {
                    jumps.clone()
                } else {
                    vec![]
                };
                new_jumps.push(j.clone());
                jump_table.insert(new_index, new_jumps);
            }
            table_instances.extend(res.table_instances);
            label_indices.extend(res.label_indices);
            utilized_tables.extend(res.utilized_tables);
>>>>>>> 0b70c1a9

                // Increase offset by byte length of recursed macro
                *offset += res.bytes.iter().map(|(_, b)| b.0.len()).sum::<usize>() / 2;
                // Add the macro's bytecode to the final result
                bytes = [bytes, res.bytes].concat()
            }
        }
        StatementType::Label(label) => {
            // Add JUMPDEST opcode to final result and add to label_indices
            tracing::info!(target: "codegen", "RECURSE BYTECODE GOT LABEL: {:?}", label.name);
            label_indices.insert(label.name.clone(), *offset);
            bytes.push((*offset, Bytes(Opcode::Jumpdest.to_string())));
            *offset += 1;
        }
        StatementType::LabelCall(label) => {
            // Generate code for a `LabelCall`
            // PUSH2 + 2 byte destination (placeholder for now, filled in `Codegen::fill_unmatched`
            tracing::info!(target: "codegen", "RECURSE BYTECODE GOT LABEL CALL: {}", label);
            jump_table.insert(
                *offset,
                vec![Jump { label: label.to_string(), bytecode_index: 0, span: s.span.clone() }],
            );
            bytes.push((*offset, Bytes(format!("{}xxxx", Opcode::Push2))));
            *offset += 3;
        }
        StatementType::BuiltinFunctionCall(bf) => {
            // Generate code for a `BuiltinFunctionCall`
            // __codesize, __tablesize, or __tablestart
            tracing::info!(target: "codegen", "RECURSE BYTECODE GOT BUILTIN FUNCTION CALL: {:?}", bf);
            match bf.kind {
                BuiltinFunctionKind::Codesize => {
                    let ir_macro = if let Some(m) =
                        contract.find_macro_by_name(bf.args[0].name.as_ref().unwrap())
                    {
                        m
                    } else {
                        tracing::error!(
                            target: "codegen",
                            "MISSING MACRO PASSED TO __codesize \"{}\"",
                            bf.args[0].name.as_ref().unwrap()
                        );
                        return Err(CodegenError {
                            kind: CodegenErrorKind::MissingMacroDefinition(
                                bf.args[0].name.as_ref().unwrap().to_string(), /* yuck */
                            ),
                            span: bf.span.clone(),
                            token: None,
                        })
                    };

                    let res: BytecodeRes = match Codegen::macro_to_bytecode(
                        ir_macro.clone(),
                        contract,
                        scope,
                        *offset,
                        mis,
                    ) {
                        Ok(r) => r,
                        Err(e) => {
                            tracing::error!(
                                target: "codegen",
                                "FAILED TO RECURSE INTO MACRO \"{}\"",
                                ir_macro.name
                            );
                            return Err(e)
                        }
                    };

                    let size = format_even_bytes(format!(
                        "{:02x}",
                        (res.bytes.iter().map(|(_, b)| b.0.len()).sum::<usize>() / 2)
                    ));
                    let push_bytes = format!("{:02x}{}", 95 + size.len() / 2, size);

                    *offset += push_bytes.len() / 2;
                    bytes.push((starting_offset, Bytes(push_bytes)));
                }
                BuiltinFunctionKind::Tablesize => {
                    let ir_table = if let Some(t) =
                        contract.find_table_by_name(bf.args[0].name.as_ref().unwrap())
                    {
                        t
                    } else {
                        tracing::error!(
                            target: "codegen",
                            "MISSING TABLE PASSED TO __tablesize \"{}\"",
                            bf.args[0].name.as_ref().unwrap()
                        );
                        return Err(CodegenError {
                            kind: CodegenErrorKind::InvalidMacroInvocation(
                                bf.args[0].name.as_ref().unwrap().to_string(), /* yuck */
                            ),
                            span: bf.span.clone(),
                            token: None,
                        })
                    };

                    let size = bytes32_to_string(&ir_table.size, false);
                    let push_bytes = format!("{:02x}{}", 95 + size.len() / 2, size);

                    if !utilized_tables.contains(&ir_table) {
                        utilized_tables.push(ir_table);
                    }

                    *offset += push_bytes.len() / 2;
                    bytes.push((starting_offset, Bytes(push_bytes)));
                }
                BuiltinFunctionKind::Tablestart => {
                    // Make sure the table exists
                    if let Some(t) = contract.find_table_by_name(bf.args[0].name.as_ref().unwrap())
                    {
                        table_instances.push(Jump {
                            label: bf.args[0].name.as_ref().unwrap().to_owned(),
                            bytecode_index: *offset,
                            span: bf.span.clone(),
                        });
                        if !utilized_tables.contains(&t) {
                            utilized_tables.push(t);
                        }

                        bytes.push((*offset, Bytes(format!("{}xxxx", Opcode::Push2))));
                        *offset += 3;
                    } else {
                        tracing::error!(
                            target: "codegen",
                            "MISSING TABLE PASSED TO __tablestart \"{}\"",
                            bf.args[0].name.as_ref().unwrap()
                        );
                        return Err(CodegenError {
                            kind: CodegenErrorKind::InvalidMacroInvocation(
                                bf.args[0].name.as_ref().unwrap().to_string(),
                            ),
                            span: bf.span.clone(),
                            token: None,
                        })
                    }
                }
                BuiltinFunctionKind::FunctionSignature => {
                    if bf.args.len() != 1 {
                        tracing::error!(
                            target: "codegen",
                            "Incorrect number of arguments passed to __FUNC_SIG, should be 1: {}",
                            bf.args.len()
                        );
                        return Err(CodegenError {
                            kind: CodegenErrorKind::InvalidArguments(
                                format!(
                                    "Incorrect number of arguments passed to __FUNC_SIG, should be 1: {}",
                                    bf.args.len()
                                )
                            ),
                            span: bf.span.clone(),
                            token: None,
                        })
                    }

                    if let Some(func) = contract
                        .functions
                        .iter()
                        .find(|f| bf.args[0].name.as_ref().unwrap().eq(&f.name))
                    {
                        let sig = hex::encode(func.signature);
                        let push_bytes = format!("{:02x}{}", 95 + sig.len() / 2, sig);
                        *offset += push_bytes.len() / 2;
                        bytes.push((starting_offset, Bytes(push_bytes)));
                    } else if let Some(s) = &bf.args[0].name {
                        let mut signature = [0u8; 4]; // Only keep first 4 bytes
                        let mut hasher = Keccak::v256();
                        hasher.update(s.as_bytes());
                        hasher.finalize(&mut signature);

                        let sig = hex::encode(signature);
                        let push_bytes = format!("{:02x}{}", 95 + sig.len() / 2, sig);
                        *offset += push_bytes.len() / 2;
                        bytes.push((starting_offset, Bytes(push_bytes)));
                    } else {
                        tracing::error!(
                            target: "codegen",
                            "MISSING FUNCTION INTERFACE PASSED TO __SIG: \"{}\"",
                            bf.args[0].name.as_ref().unwrap()
                        );
                        return Err(CodegenError {
                            kind: CodegenErrorKind::MissingFunctionInterface(
                                bf.args[0].name.as_ref().unwrap().to_string(),
                            ),
                            span: bf.span.clone(),
                            token: None,
                        })
                    }
                }
                BuiltinFunctionKind::EventHash => {
                    if bf.args.len() != 1 {
                        tracing::error!(
                            target: "codegen",
                            "Incorrect number of arguments passed to __EVENT_HASH, should be 1: {}",
                            bf.args.len()
                        );
                        return Err(CodegenError {
                            kind: CodegenErrorKind::InvalidArguments(
                                format!(
                                    "Incorrect number of arguments passed to __EVENT_HASH, should be 1: {}",
                                    bf.args.len()
                                )
                            ),
                            span: bf.span.clone(),
                            token: None,
                        })
                    }

                    if let Some(event) = contract
                        .events
                        .iter()
                        .find(|e| bf.args[0].name.as_ref().unwrap().eq(&e.name))
                    {
                        let hash = bytes32_to_string(&event.hash, false);
                        let push_bytes = format!("{:02x}{}", 95 + hash.len() / 2, hash);
                        *offset += push_bytes.len() / 2;
                        bytes.push((starting_offset, Bytes(push_bytes)));
                    } else if let Some(s) = &bf.args[0].name {
                        let mut hash = [0u8; 32];
                        let mut hasher = Keccak::v256();
                        hasher.update(s.as_bytes());
                        hasher.finalize(&mut hash);

                        let hash = hex::encode(hash);
                        let push_bytes = format!("{:02x}{}", 95 + hash.len() / 2, hash);
                        *offset += push_bytes.len() / 2;
                        bytes.push((starting_offset, Bytes(push_bytes)));
                    } else {
                        tracing::error!(
                            target: "codegen",
                            "MISSING EVENT INTERFACE PASSED TO __EVENT_HASH: \"{}\"",
                            bf.args[0].name.as_ref().unwrap()
                        );
                        return Err(CodegenError {
                            kind: CodegenErrorKind::MissingEventInterface(
                                bf.args[0].name.as_ref().unwrap().to_string(),
                            ),
                            span: bf.span.clone(),
                            token: None,
                        })
                    }
                }
            }
        }
        sty => {
            tracing::error!(target: "codegen", "CURRENT MACRO DEF: {}", macro_def.name);
            tracing::error!(target: "codegen", "UNEXPECTED STATEMENT: {:?}", sty);
            return Err(CodegenError {
                kind: CodegenErrorKind::InvalidMacroStatement,
                span: s.span.clone(),
                token: None,
            })
        }
    }

    Ok(bytes)
}<|MERGE_RESOLUTION|>--- conflicted
+++ resolved
@@ -104,7 +104,6 @@
                     }
                 };
 
-<<<<<<< HEAD
                 // Set jump table values
                 tracing::debug!(target: "codegen", "Unmatched jumps: {:?}", res.unmatched_jumps.iter().map(|uj| uj.label.clone()).collect::<Vec<String>>());
                 for j in res.unmatched_jumps.iter_mut() {
@@ -120,24 +119,6 @@
                 }
                 table_instances.extend(res.table_instances);
                 label_indices.extend(res.label_indices);
-=======
-            // Set jump table values
-            tracing::debug!(target: "codegen", "Unmatched jumps: {:?}", res.unmatched_jumps.iter().map(|uj| uj.label.clone()).collect::<Vec<String>>());
-            for j in res.unmatched_jumps.iter_mut() {
-                let new_index = j.bytecode_index;
-                j.bytecode_index = 0;
-                let mut new_jumps = if let Some(jumps) = jump_table.get(&new_index) {
-                    jumps.clone()
-                } else {
-                    vec![]
-                };
-                new_jumps.push(j.clone());
-                jump_table.insert(new_index, new_jumps);
-            }
-            table_instances.extend(res.table_instances);
-            label_indices.extend(res.label_indices);
-            utilized_tables.extend(res.utilized_tables);
->>>>>>> 0b70c1a9
 
                 // Increase offset by byte length of recursed macro
                 *offset += res.bytes.iter().map(|(_, b)| b.0.len()).sum::<usize>() / 2;
