<!-- Keep a Changelog guide -> https://keepachangelog.com -->

# Huff Neo Compiler changelog

## Unreleased

## [1.5.5] - 2025-11-08
- Fix `--relax-jumps` not updating label positions always correct during iterative optimization.
  - Fix jump table entries are now correctly updated after each relaxation iteration.
  - Fixes issue where jumps at the PUSH1/PUSH2 boundary (byte 255/256) were not optimized.
  - Use correct PC for `__ASSERT_PC` after jump relaxation.
- Correctly handle decimal literals in for loop bounds (have been interpreted as hex before).
  - Example: `for(i in 0..255)` and `for(i in 0..0xff)` are now equivalent.
- Add `__EMBED_TABLE(TABLE_NAME)` builtin function to embed code tables inline.
  - Embeds table bytes at the current position instead of at the end of bytecode.
  - Each table can only be embedded once to avoid ambiguity.
  - `__tablestart(TABLE)` returns the inline embedding position for embedded tables.
<<<<<<< HEAD
- Fix built-in functions not working inside if-statement bodies (fixes #144).
    - Example: `if (true) { __RIGHTPAD(0x1234) }`
=======
- Add support for `keccak256` opcode as an alias for `sha3` (fixes #145).
    - Both `keccak256` and `sha3` compile to the same EVM opcode (0x20).
>>>>>>> cbf3af9f

## [1.5.4] - 2025-11-07
- Add support for `true` and `false` boolean literals in if conditions and macro arguments.
  - `true` evaluates to `0x01`, `false` evaluates to `0x00`.
  - Example: `if (true) { 0xAA } else { 0xBB }`
- Fix macro argument scoping bug where parameters leaked across macro boundaries (fixes #139).
  - Macros can no longer access parameters from parent scopes unless explicitly passed.
  - Example: If `M1(arg)` calls `M2()` without passing `arg`, then `M2` cannot use `<arg>`.
- Fix nested macro invocation resulted in stack overflow (fixes #140).
  - Example: `M1(M1(M1(<a>)))`

## [1.5.3] - 2025-11-06
- Introducing `--relax-jumps` CLI flag to optimize jump instructions from PUSH2 to PUSH1.
  - Optimizes jump instructions from PUSH2 to PUSH1 when jump targets are 0-255.
  - Reduces deployment gas costs, but will not affect runtime gas costs.
- Removed unimplemented `--optimize` flag.
- Fix parser bug where `for` loops and `if/else` statements after labels were rejected.
- Allow `for`, `if`, and `else` to be used as label names.
- Add parser support for `<arg>` in if/for expressions (fixes #129).
  - Example: `if (<MODE> == 0x01) { ... }`
- Add support for builtin functions as macro arguments (fixes #130).
  - Builtin functions can now be passed as macro arguments: `__FUNC_SIG`, `__EVENT_HASH`, `__BYTES`, `__RIGHTPAD`.
  - Example: `MACRO(__FUNC_SIG(transfer))`
- Reject macros names that are equal to reserved builtin function names (fixes #131).
- Fix stack overflow and argument resolution errors in nested macro invocations with labels (fixes #133).
  - Example: `M2(M3(<arg>))` followed by a label now compiles without errors.
- Add Windows ARM64 (`aarch64-pc-windows-msvc`) binary to release targets.

## [1.5.2] - 2025-11-05
- Add compile-time if/else if/else statements.
  - Example: `if ([MODE] == 0x01) { 0xAA } else if ([MODE] == 0x02) { 0xBB } else { 0xCC }`
- Fix constant substitution failing when referencing builtin functions (fixes #122).
  - Example: `#define constant C1 = __RIGHTPAD(0x)` and `#define constant C2 = [C1]` now works correctly.
  - Applies to all builtin functions: `__FUNC_SIG`, `__EVENT_HASH`, `__RIGHTPAD`, `__LEFTPAD`, `__BYTES`.
- Fix nested macro invocation argument scoping issue (fixes #123).
  - The compiler now properly searches through the entire invocation stack to resolve argument names.

## [1.5.1] - 2025-11-04
- Throw error for circular constant dependencies to prevent infinite loops during constant evaluation.
  - Detects direct cycles (A = B, B = A), indirect cycles (A = B, B = C, C = A), and self-references (A = A + 1).
- Fix `__NOOP` not working as a macro argument (e.g. `MACRO(__NOOP)`, `<m>(__NOOP)`) (fixes #118).
- Fix deadlock when compile-time evaluated constants are passed as macro arguments (fixes #119).
  - The compiler previously hung when passing constants (e.g., `#define constant C2 = [C1]`) as macro arguments.

## [1.5.0] - 2025-11-02
- **Breaking**: Bracket notation `[CONSTANT_NAME]` is now required for referencing constants in arithmetic expressions and for-loop bounds (fixes #115).
  - Example: `#define constant RESULT = [A] + [B]` (was: `A + B`)
  - This follow the Huff language convention for constant values using brackets.
  - Applies to: constant definitions with arithmetic expressions, for-loop bounds (`for(i in [START]..[END])`), and for-loop step values.
  - Migration: Update code from `for(i in START..END)` to `for(i in [START]..[END])` and arithmetic expressions from `A + B` to `[A] + [B]`.

## [1.4.0] - 2025-11-02
- Add compile-time for-loops that expand during compilation.
  - Syntax: `for(variable in start..end) { body }` or `for(variable in start..end step N) { body }`
  - Support for a loop variable with `<variable>`.
    - Example: `for(i in 0..5) { <i> }` expands to `0x00 0x01 0x02 0x03 0x04`
- Add `__NOOP` builtin constant that generates no bytecode (fixes #111).
  - Can be used e.g. for optional macro arguments `MACRO(__NOOP)`.
- Add `__ASSERT_PC(<literal>|<constant>)` builtin function for compile-time bytecode position assertions.
  - Useful for ensuring `JUMPDEST` are at expected offsets.

## [1.3.10] - 2025-11-01
- Fix macro argument scoping to prevent arguments from leaking into nested macros that don't receive them (fixes #108).
- Support the new opcode CLZ (Count Leading Zeros) introduced in the Osaka upgrade.
  - See: https://eips.ethereum.org/EIPS/eip-7939.
- Add new error handling for opcodes that are not available in the selected EVM version.

## [1.3.9] - 2025-10-18
- Add arithmetic support for constants with operators: `+`, `-`, `*`, `/`, `%`, and negation.
  - Example: `#define constant SUM = 0x01 + 0x02 // Results in 0x03`

## [1.3.8] - 2025-10-11
- Fix constant validation to allow numbers in constant names (not first char) (e.g., `VALUE_V1`).
- Update foundry to v1.4.0.

## [1.3.7] - 2025-09-02
- Fix parsing of first-class macro invocations inside label definitions (fixes #103).

## [1.3.6] - 2025-08-30
- Fix parsing of nested first-class macro argument invocations like `<m>(<a>())` (fixes #96).
- Fix infinite loop when compiling nested first-class macro invocations by resolving arguments at invocation time (fixes #98).
- Fix label resolution in sibling scopes when labels are passed through nested macro invocations (fixes #97).

## [1.3.5] - 2025-08-23
- Fix invoking nested first-class macro with parameters (`<arg>()` syntax) (fixes #94).

## [1.3.4] - 2025-08-16
- Fix TypeScript definitions to use `Map<string, T>` types matching runtime behavior with ES2015+ support.

## [1.3.3] - 2025-08-16
- Add `--flattened-source` CLI flag to output the flattened source code (with all includes resolved).
- Add source code display in debugger with proper multi-file support.
- Improve TypeScript definitions for WASM/JS package with proper types instead of `any`.

## [1.3.2] - 2025-08-14
- Standardize span convention to use exclusive end positions (following Rust Range convention).
  - All spans now use `start..end` where `end` is exclusive (points after the last character).
- Fix source mapping to correctly handle nested macro expansions.
  - Spans now point to actual opcodes in macro definitions, not invocations.

## [1.3.1] - 2025-08-14
- Add constructor and runtime source maps in Artifact structure.
- Remove UUID field from FileSource struct for better WASM compatibility.
- Fix span end to be inclusive at the end.

## [1.3.0] - 2025-08-12
- Update rust to 1.89 and dependencies to the latest version.
- **Breaking**: Implement proper label scoping to prevent label overwriting in macro invocations. (fixes #82)
  - Each macro invocation now has its own label scope.
  - Duplicate labels within the same scope are properly detected and reported.
  - Label shadowing across different scopes is supported.
  - Fixes issue where multiple invocations of the same macro would cause all jumps to target the last label definition.
- Fix nested macro invocation with labels causing panic. (fixes #77)
  - Correctly handle bytecode offset tracking when macros are expanded as arguments.
- Handle circular macro recursion and prevent stack overflow. (fixes #75)
  - Add detection for circular macro invocations with clear error messages.
- Implement first-class macro arguments. (fixes #41)
  - Macros can now be passed as arguments to other macros.
  - New syntax: `<arg>()` to invoke a macro passed as an argument.

## [1.2.0] - 2025-07-16
- Fix table instance propagation in nested macro calls (fixes #76).
- **Breaking**: Fix resolve nested macro argument evaluation order (fixes #80).
  -	The evaluation order of macro arguments is now left-to-right and no longer evaluates the most deeply nested macro first.
- Update dependencies to the latest version.

## [1.1.14] - 2025-06-17
- Fix using correct chain id for transactions in test runner.

## [1.1.13] - 2025-06-14
- Update dependencies to the latest version.
- Fix nested macro argument resolution (fixes #60, #48).
- Fix label resolution for macros passed as arguments (fixes #62).
- Fix macro argument scoping and execution order (fixes #50).

## [1.1.12] - 2025-05-30
- Clean release after CI fixes.

## [1.1.11] - 2025-05-30
- Update rust to 1.87.

## [1.1.10] - 2025-05-30
- Remove `AUTH` and `AUTHCALL` opcodes since EIP-3074 was withdrawn from Pectra.
  - See: https://github.com/ethereum/EIPs/pull/9771

## [1.1.9] - 2025-05-29
- Hotfix to get `huff-js` wasm compiling.

## [1.1.8] - 2025-05-29
- Convert context to a list of contexts to allow for nested contexts in lexing.
- Make Prague the default EVM version.
- Update `revm` and `foundry` to the latest version.
- Add `AUTH` and `AUTHCALL` opcodes to the code table.
- Remove EOF opcodes from the code table.

## [1.1.7] - 2025-03-30
- Throw error if the argument count for a macro call is not equal to the macro definition (Fixes: #49).
- Fix error where an opcode could not be handled as second argument in a macro call (Fixes: #50).
- Release `huff-neo-js` to npm.

## [1.1.6] - 2025-03-29
- Throw an error if an argument (e.g. `<arg>`) is used but not defined (Fixes: #46).
- **Breaking**: Disallow the use of the same name for a macro, test, or fn (Fixes: #53).
- Throw an error if an included file is not found in a nested include (Fixes: #51).
- Fix bug where 0x00 as argument is not rendered as PUSH0 (Fixes: #52).

## [1.1.5] - 2025-03-19
- Support nesting of macro calls e.g. `MACRO1(MACRO2(0x1, 0x2), 0x3)`. (See: #40)
  - Thank you very much, @Mouradif, for the contribution!

## [1.1.4] - 2025-03-17
- Update dependencies to the latest version.

## [1.1.3] - 2025-02-21
- Add EOF opcodes.
- Add EVM version entry for `Prague` and `Osaka`.
- Fix duplicate code tables in bytecode #37.

## [1.1.2] - 2025-02-06
- Update to the latest `revm` and `foundry` versions.
- Remove parameters without effect from `test` that have been added from Foundry.

## [1.1.1] - 2025-02-02
- Update dependencies to the latest version.

## [1.1.0] - 2025-02-02
- Support for constants in code tables.
- Use correct code line for error messages in code tables for built-ins.
- Switch to Foundry's print function for trace logs.
- Allow using `--target-address` to specify the contract address during a test.
- Disable base fee check for tests.
- Allow uneven bytes for code tables e.g. `0x1` is valid and results in `0x01` bytecode.
- Introduce new lexer token type `Bytes`, as not all hex should be parsed to bytes32.
  - For constants in code tables, the bytes are copied as defined with e.g. leading zeros.
  - For all other cases, leading zeros are removed and the smallest push operation is used.
- New built-in function `__LEFTPAD` to a pad a hex input or a function result in a code table to the left in 32 bytes.
  - The function can only be used in a code table.
  - Example: `__LEFTPAD(0x123)` -> `0000000000000000000000000000000000000000000000000000000000000123`
- Allow to pass a constant as a parameter to `__RIGHTPAD` or `__LEFTPAD`.
  - Example: `__RIGHTPAD([CONST])`
- Allow to use built-in functions in constant assignment.
  - Example: `#define constant FUNC_TEST = __FUNC_SIG("test(uint256)")`
  - This solves the issue to define functions with the same name but different arguments.

## [1.0.10] - 2025-01-31
- Add windows binary to the release.
- Add linux binary build with `musl` to the release.
  - This can be helpful for e.g. outdated glibc version in a Docker container.
- Revert static linking for the linux binary.

## [1.0.9] - 2025-01-31
- Use static linking for the linux binary.
  - This resolves issues when `hnc` is on a linux with a different glibc version.

## [1.0.8] - 2025-01-29
- Support built-in function calls in code table (`#define table`) body.
  - Supported are `__BYTES`, `__FUNC_SIG`, and `__RIGHTPAD`.

## [1.0.7] - 2025-01-29
- Add built-in macros for converting a string to bytes and push it to the stack.
  - `__BYTES("hello")` -> `PUSH5 0x68656c6c6f`
  - This can also be used here: `__RIGHTPAD(__BYTES("hello"))`.

## [1.0.6] - 2025-01-28
- Allow to use `--debug` for reverting contracts.
- Refactored parsing for ABI and build-in argument.
  - This is the first step to push more steps into the lexing phase. 
- Extend parsing to allow `__FUNC_SIG` inside of `__RIGHTPAD`.
  - Example: `__RIGHTPAD(__FUNC_SIG('transfer(address,uint256)'))`.

## [1.0.5] - 2025-01-27
- Use foundry's debugger for `--debug` flag.

## [1.0.4] - 2025-01-27
- Rewrite the Huff test module to use `anvil` and `forge` features from `foundry` to fork the mainnet.
  - This is experimental, and there will be some breaking changes.
- Allow printing logs with `-vvv` and call traces for tests with `-vvvv`.
- Add `forge` EVM feature flags for testing.
  - **Known issues**: The CLI reports more features than are actually available.
- **Breaking**: Remove the Huff cheat code for logging.
  - The `foundry` `console.log` should now be used.
- **Breaking**: Remove logs from the test JSON output for now.
- Fix error reporting for invalid literals during lexing in the test command.
- Add `Cancun` as an EVM version and make it the default.
- **Breaking**: The `-f` flag for formatting the output is now replaced with the fork URL. Please use `--format` instead.
- Tokio is now used for the test runner to be able to use the db backend from `foundry`.

## [1.0.3] - 2025-01-12
- Remove huff-examples submodule
- Fix invalid error mapping for import with unmatched jump labels
- Print unmatched jump labels

## [1.0.2] - 2025-01-11
- Use latest stable Rust version 1.84
- Report error for invalid hex literals `0x0x`
- Improve lexer performance by 1-2% by removing unnecessary cloning
- Allow to use same name for test and macro or fn

## [1.0.1] - 2025-01-10
- Validate that a constant hex literal is not longer than 32 bytes
- New flatten source algo to determine spans
- Fix all errors related to invalid source code mapping
- Limit label duplicate check to containing macro and file

## [1.0.0] - 2025-01-09
- First stable release of `huff-neo`
- Compiler binary is now `hnc` instead of `huffc`
- Update all dependencies to the latest version
- Restructure to a modern crate structure
- Replace `ethers` with `alloy`
- Remove spinner animation [#4](https://github.com/cakevm/huff-neo/pull/4)
- Fix relative position error for [#6](https://github.com/cakevm/huff-neo/pull/6)
  - Currently, this still fails for nested imports
- Replace `tiny-keccak` with the alloy version
- Add error for duplicate labels in the same macro [#7](https://github.com/cakevm/huff-neo/pull/7)
- Fix recursive error for empty import e.g. `#include ""`
- Fix error for nested imports with reoccurring imports

## [0.0.4] - 2025-01-09
- Improve error handling

## [0.0.3] - 2025-01-09
- Initial release of `huff-neo`<|MERGE_RESOLUTION|>--- conflicted
+++ resolved
@@ -15,13 +15,10 @@
   - Embeds table bytes at the current position instead of at the end of bytecode.
   - Each table can only be embedded once to avoid ambiguity.
   - `__tablestart(TABLE)` returns the inline embedding position for embedded tables.
-<<<<<<< HEAD
+- Add support for `keccak256` opcode as an alias for `sha3` (fixes #145).
+    - Both `keccak256` and `sha3` compile to the same EVM opcode (0x20).
 - Fix built-in functions not working inside if-statement bodies (fixes #144).
     - Example: `if (true) { __RIGHTPAD(0x1234) }`
-=======
-- Add support for `keccak256` opcode as an alias for `sha3` (fixes #145).
-    - Both `keccak256` and `sha3` compile to the same EVM opcode (0x20).
->>>>>>> cbf3af9f
 
 ## [1.5.4] - 2025-11-07
 - Add support for `true` and `false` boolean literals in if conditions and macro arguments.
