--- conflicted
+++ resolved
@@ -249,7 +249,7 @@
 
         // Loop through all intermediate bytecode representations generated from the AST
         for (ir_bytes_index, ir_byte) in ir_bytes.into_iter().enumerate() {
-            let starting_offset = offset.clone();
+            let starting_offset = offset;
             match ir_byte {
                 IRByte::Bytes(b) => {
                     offset += b.0.len() / 2;
@@ -279,7 +279,7 @@
                     tracing::info!(target: "codegen", "FOUND CONSTANT DEFINITION: {}", constant.name);
                     let push_bytes = match &constant.value {
                         ConstVal::Literal(l) => {
-                            let hex_literal: String = bytes32_to_string(&l, false);
+                            let hex_literal: String = bytes32_to_string(l, false);
                             format!("{:02x}{}", 95 + hex_literal.len() / 2, hex_literal)
                         }
                         ConstVal::FreeStoragePointer(fsp) => {
@@ -509,7 +509,7 @@
                         scope,
                         &mut offset,
                         mis,
-                        &mut jump_table
+                        &mut jump_table,
                     ) {
                         return Err(e)
                     }
@@ -532,7 +532,7 @@
 
         let bytes =
             bytes.into_iter().fold(Vec::default(), |mut acc, (code_index, b)| {
-                let mut formatted_bytes = b.clone();
+                let mut formatted_bytes = b;
                 // tracing::debug!(target: "codegen", "Formatted bytes: {:#?}", formatted_bytes);
 
                 if let Some(jt) = jump_table.get(&code_index) {
@@ -588,7 +588,7 @@
         offset: &mut usize,
         // mis: Parent macro invocations and their indices
         mis: &mut Vec<(usize, MacroInvocation)>,
-        jump_table: &mut JumpTable
+        jump_table: &mut JumpTable,
     ) -> Result<(), CodegenError> {
         // Args can be literals, labels, opcodes, or constants
         // !! IF THERE IS AMBIGUOUS NOMENCLATURE
@@ -701,11 +701,8 @@
                         MacroArg::Ident(iden) => {
                             tracing::debug!(target: "codegen", "FOUND IDENT ARG IN \"{}\" MACRO INVOCATION: \"{}\"!", macro_invoc.1.macro_name, iden);
                             tracing::debug!(target: "codegen", "Macro invocation index: {}", macro_invoc.0);
-<<<<<<< HEAD
-                            tracing::debug!(target: "codegen", "At index: {}", index);
-=======
->>>>>>> c3fb41b4
                             tracing::debug!(target: "codegen", "At offset: {}", *offset);
+
                             // This should be equivalent to a label call.
                             bytes.push((*offset, Bytes(format!("{}xxxx", Opcode::Push2))));
                             jump_table.insert(
