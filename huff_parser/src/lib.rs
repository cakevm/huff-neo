//! Huff Parser
//!
//! A parser for the Huff Language.
//!
//! The Huff Parser accepts a vector of Tokens during instantiation.
//!
//! Once instantiated, the parser will construct an AST from the Token Vector when the `parse`
//! method is called.
//!
//! It also exposes a number of practical methods for accessing information about the source code
//! throughout lexing.
//! #### Usage
//!
//! The following example steps through the lexing of a simple, single-line source code macro
//! definition.
//!
//! ```rust
//! use huff_utils::{token::*, span::*};
//! use huff_lexer::{Lexer};
//! use huff_parser::{Parser};
//! ```

#![warn(missing_docs)]
#![warn(unused_extern_crates)]
#![forbid(unsafe_code)]
#![forbid(where_clauses_object_safety)]

use huff_utils::{
    ast::*,
    token::{Token, TokenKind},
};

/// A Parser Error
#[derive(Debug, PartialEq, Eq, PartialOrd, Ord, Copy, Clone)]
pub enum ParserError {
    /// A general syntax error that accepts a message
    SyntaxError(&'static str),
    /// Unexpected type
    UnexpectedType,
    /// Invalid definition
    InvalidDefinition,
    /// Invalid constant value
    InvalidConstantValue,
    /// Invalid macro name
    InvalidMacroName,
    /// Invalid arguments
    InvalidArgs,
    /// Invalid macro call arguments
    InvalidMacroArgs,
    /// Invalid return arguments
    InvalidReturnArgs,
}

/// The Parser
#[derive(Debug, Clone)]
pub struct Parser<'a> {
    /// Vector of the tokens
    pub tokens: Vec<Token<'a>>,
    /// Current position
    pub cursor: usize,
    /// Current token
    pub current_token: Token<'a>,
}

impl<'a> Parser<'a> {
    /// Public associated function that instantiates a Parser.
    pub fn new(tokens: Vec<Token<'a>>) -> Self {
        let initial_token = *tokens.get(0).unwrap();
        Self { tokens, cursor: 0, current_token: initial_token }
    }

    /// Parse
    pub fn parse(&mut self) -> Result<(), ParserError> {
        // remove all whitespaces and newlines first
        // NOTE: lexer considers newlines as whitespaces
        self.tokens.retain(|&token| !matches!(token.kind, TokenKind::Whitespace));
        while !self.check(TokenKind::Eof) {
            self.parse_definition()?;
        }
        Ok(())
    }

    /// Match current token to a type.
    pub fn match_kind(&mut self, kind: TokenKind) -> Result<TokenKind, ParserError> {
        if std::mem::discriminant(&self.current_token.kind) == std::mem::discriminant(&kind) {
            let curr_kind: TokenKind = self.current_token.kind;
            self.consume();
            Ok(curr_kind)
        } else {
            println!(
                "Expected current token of kind {} to match {}",
                self.current_token.kind, kind
            );
            Err(ParserError::UnexpectedType)
        }
    }

    /// Check the current token's type against the given type.
    pub fn check(&mut self, kind: TokenKind) -> bool {
        std::mem::discriminant(&self.current_token.kind) == std::mem::discriminant(&kind)
    }

    /// Consumes the next token.
    pub fn consume(&mut self) {
        self.current_token = self.peek().unwrap();
        self.cursor += 1;
    }

    /// Take a look at next token without consuming.
    pub fn peek(&mut self) -> Option<Token<'a>> {
        if self.cursor >= self.tokens.len() {
            None
        } else {
            Some(*self.tokens.get(self.cursor + 1).unwrap())
        }
    }

    /// Take a look at the previous token.
    pub fn peek_behind(&self) -> Option<Token<'a>> {
        if self.cursor == 0 || self.cursor > self.tokens.len() {
            None
        } else {
            Some(*self.tokens.get(self.cursor - 1).unwrap())
        }
    }

    /// Parse a statement.
    fn parse_definition(&mut self) -> Result<(), ParserError> {
        // first token should be keyword "#define"
        self.match_kind(TokenKind::Define)?;
        // match to fucntion, constant, macro, or event
        match self.current_token.kind {
            TokenKind::Function => self.parse_function(),
            TokenKind::Event => {
                let _event_definition = self.parse_event().unwrap();
                Ok(())
            }
            TokenKind::Constant => self.parse_constant(),
            TokenKind::Macro => {
                let _ = self.parse_macro().unwrap();
                Ok(())
            }
<<<<<<< HEAD
            _ => {
                println!(
                    "Invalid definition. Must be a function, event, constant, or macro. Got: {}",
                    self.current_token.kind
                );
                Err(ParserError::InvalidDefinition)
            }
        };
        Ok(())
=======
            _ => Err(ParserError::SyntaxError),
        }
>>>>>>> d9d7a6d0
    }

    /// Parse a function.
    pub fn parse_function(&mut self) -> Result<(), ParserError> {
        self.match_kind(TokenKind::Function)?;
        // function name should be next
        self.match_kind(TokenKind::Ident("x"))?;
        self.parse_args(false)?;
        // TODO: Replace with a TokenKind specific to view, payable or nonpayable keywords
        self.match_kind(TokenKind::Ident("FUNC_TYPE"))?;
        self.match_kind(TokenKind::Returns)?;
        self.parse_args(false)?;

        Ok(())
    }

    /// Parse an event.
    pub fn parse_event(&mut self) -> Result<Event<'a>, ParserError> {
        // The event should start with `TokenKind::Event`
        self.match_kind(TokenKind::Event)?;

        // Parse the event name
        self.match_kind(TokenKind::Ident("x"))?;
        let tok = self.peek_behind().unwrap().kind;

        let name: &'a str = match tok {
            TokenKind::Ident(event_name) => event_name,
            _ => return Err(ParserError::SyntaxError),
        };

        // Parse the event's parameters
        let parameters: Vec<String> = self.parse_args(false)?;

        Ok(Event { name, parameters })
    }

    /// Parse a constant.
    pub fn parse_constant(&mut self) -> Result<(), ParserError> {
        self.match_kind(TokenKind::Constant)?;
        self.match_kind(TokenKind::Ident("x"))?;
        self.match_kind(TokenKind::Assign)?;
        match self.current_token.kind {
            TokenKind::FreeStoragePointer | TokenKind::Literal(_) => {
                self.consume();
                Ok(())
            }
            _ => {
                println!(
                    "Constant value must be of kind FreeStoragePointer or Literal. Got: {}",
                    self.current_token.kind
                );
                Err(ParserError::InvalidConstantValue)
            }
        }
    }

    /// Parses a macro.
    ///
    /// It should parse the following : macro MACRO_NAME(args...) = takes (x) returns (n) {...}
    pub fn parse_macro(&mut self) -> Result<MacroDefinition<'a>, ParserError> {
        self.match_kind(TokenKind::Macro)?;
<<<<<<< HEAD
        self.match_kind(TokenKind::Ident("MACRO_NAME"))?;

        let tok = self.peek_behind().unwrap().kind;
        let macro_ident;

        match tok {
            TokenKind::Ident(name) => macro_ident = name,
            _ => {
                println!("Invalid macro name. Must be of kind Ident. Got: {}", tok);
                return Err(ParserError::InvalidMacroName)
            }
        }

        macro_name = macro_ident.to_string();
=======
        let macro_name: String = self.match_kind(TokenKind::Ident("MACRO_NAME"))?.to_string();
>>>>>>> d9d7a6d0

        let macro_arguments: Vec<String> = self.parse_args(false)?;
        self.match_kind(TokenKind::Assign)?;
        self.match_kind(TokenKind::Takes)?;
<<<<<<< HEAD
        self.match_kind(TokenKind::OpenParen)?;
        self.match_kind(TokenKind::Num(1))?;

        let tok = self.peek_behind().unwrap().kind;
        let takes: usize = match tok {
            TokenKind::Num(value) => value,
            _ => {
                println!("Invalid macro arguments. Must be of kind Num. Got: {}", tok);
                return Err(ParserError::InvalidMacroArgs)
            }
        };

        macro_takes = takes;

        self.match_kind(TokenKind::CloseParen)?;
        self.match_kind(TokenKind::Returns)?;
        self.match_kind(TokenKind::OpenParen)?;
        self.match_kind(TokenKind::Num(1))?;

        let tok = self.peek_behind().unwrap().kind;
        let returns: usize = match tok {
            TokenKind::Num(value) => value,
            _ => {
                println!("Invalid macro return arguments. Must be of kind Num. Got: {}", tok);
                return Err(ParserError::InvalidReturnArgs)
            }
        };

        macro_returns = returns;
        macro_statements = self.parse_body()?;
=======
        let macro_takes: usize = self.parse_single_arg()?;
        self.match_kind(TokenKind::Returns)?;
        let macro_returns: usize = self.parse_single_arg()?;
        let macro_statements: Vec<Statement<'static>> = self.parse_body()?;
>>>>>>> d9d7a6d0

        Ok(MacroDefinition::new(
            macro_name,
            macro_arguments,
            macro_statements,
            macro_takes,
            macro_returns,
        ))
    }

    /// Parse the body of a macro.
    ///
    /// Only HEX, OPCODES, labels and MACRO calls should be authorized.
    pub fn parse_body(&mut self) -> Result<Vec<Statement<'static>>, ParserError> {
        let mut statements: Vec<Statement<'static>> = Vec::new();
        self.match_kind(TokenKind::OpenBrace)?;
        while !self.check(TokenKind::CloseBrace) {
            match self.current_token.kind {
                TokenKind::Literal(val) => {
                    self.consume();
                    statements.push(Statement::Literal(val));
                }
                TokenKind::Opcode(o) => {
                    self.consume();
                    statements.push(Statement::Opcode(o));
                }
                TokenKind::Ident("MACRO_NAME") => {
                    let _literals = self.parse_macro_call();
                    //statements.push(Statement::MacroInvocation("aa": []));
                }
                TokenKind::Label(_) => {
                    self.consume();
                }
                TokenKind::OpenBracket => {
                    self.parse_constant_push()?;
                }
                _ => return Err(ParserError::SyntaxError(
                    "Invalid token in macro body. Must be of kind Hex, Opcode, Macro, or Label.",
                )),
            };
        }
        // consume close brace
        self.match_kind(TokenKind::CloseBrace)?;
        Ok(statements)
    }

    /// Parse new lines.
    ///
    /// No-return since newlines are non-essential.
    pub fn parse_newline(&mut self) -> Result<(), ParserError> {
        self.match_kind(TokenKind::Whitespace)?;
        while self.check(TokenKind::Whitespace) {
            self.consume();
        }
        Ok(())
    }

    /// Parse arguments
    ///
    /// Arguments can be typed or not. Between parenthesis.
    /// Works for both inputs and outputs.
    /// It should parse the following : (uint256 a, bool b, ...)
    pub fn parse_args(&mut self, name_only: bool) -> Result<Vec<String>, ParserError> {
        let args: Vec<String> = Vec::new();
        self.match_kind(TokenKind::OpenParen)?;
        while !self.check(TokenKind::CloseParen) {
            // type comes first
            // TODO: match against TokenKind dedicated to EVM Types (uint256, bytes, ...)
            if name_only {
                self.match_kind(TokenKind::Ident("EVMType"))?;
            };
            // naming is optional
            if self.check(TokenKind::Ident("x")) {
<<<<<<< HEAD
                self.match_kind(TokenKind::Ident("x"))?;
                let tok = self.peek_behind().unwrap().kind;

                match tok {
                    TokenKind::Ident(name) => args.push(name.to_string()),
                    _ => {
                        println!("Invalid argument name. Must be of kind Ident. Got: {}", tok);
                        return Err(ParserError::InvalidArgs)
                    }
                }
=======
                let _arg_name = self.match_kind(TokenKind::Ident("x"))?.to_string();
>>>>>>> d9d7a6d0
            }
            // multiple args possible
            if self.check(TokenKind::Comma) {
                self.consume();
            }
        }
        // consume close parenthesis
        self.match_kind(TokenKind::CloseParen)?;
        Ok(args)
    }

    // TODO: Below is from the vi/parser branch

    // pub struct MacroInvocation<'a> {
    //     macro_name: String,
    //     args: Vec<&'a Literal>,
    // }

    // fn parse_macro_call(&self) -> Result<MacroInvocation, ParserError> {
    //     let invocation: MacroInvocation;

    //     self.match_kind(TokenKind::Ident("MACRO_NAME"))?;
    //     let tok = self.peek_behind().kind;

    //     match tok {
    //         TokenKind::Ident(name) => invocation.macro_name = name,
    //         _ => return Err(ParserError::SyntaxError),
    //     }

    //     self.parse_macro_call_args()?;

    //     Ok()
    // }

    // fn parse_macro_call_args(&self) -> Result<Vec<Literal<'a>>, ParserError> {
    //     self.match_kind(TokenKind::OpenParen)?;
    //     while !self.check(TokenKind::CloseParen) {
    //         match self.current_token.kind {
    //             TokenKind::Literal(_) | TokenKind::Ident(_) => self.consume(),
    //             _ => return Err(ParserError::SyntaxError)
    //         }
    //         if self.check(TokenKind::Comma) {
    //             self.consume();
    //         }
    //     }
    //     self.consume();
    //     Ok(())
    // }

    // fn parse_constant_push(&self) {

    // }

    /// Parses the following : (x)
    pub fn parse_single_arg(&mut self) -> Result<usize, ParserError> {
        self.match_kind(TokenKind::OpenParen)?;
        let num_token = self.match_kind(TokenKind::Num(0))?;
        let value: usize = match num_token {
            TokenKind::Num(value) => value,
            _ => return Err(ParserError::SyntaxError),
        };
        self.match_kind(TokenKind::CloseParen)?;
        Ok(value)
    }

    /// Parse call to a macro.
    pub fn parse_macro_call(&mut self) -> Result<(), ParserError> {
        self.match_kind(TokenKind::Ident("MACRO_NAME"))?;
        self.parse_macro_call_args()?;
        Ok(())
    }

    /// Parse the arguments of a macro call.
    pub fn parse_macro_call_args(&mut self) -> Result<(), ParserError> {
        self.match_kind(TokenKind::OpenParen)?;
        while !self.check(TokenKind::CloseParen) {
            // We can pass either directly hex values or labels (without the ":")
            match self.current_token.kind {
                TokenKind::Literal(_) | TokenKind::Ident(_) => self.consume(),
                _ => {
                    println!(
                        "Invalid macro call arguments. Must be of kind Ident or Literal. Got: {}",
                        self.current_token.kind
                    );
                    return Err(ParserError::InvalidMacroArgs)
                }
            }
            if self.check(TokenKind::Comma) {
                self.consume();
            }
        }
        // consume close parenthesis
        self.consume();
        Ok(())
    }

    /// Parses a constant push.
    pub fn parse_constant_push(&mut self) -> Result<(), ParserError> {
        self.match_kind(TokenKind::OpenBracket)?;
        self.match_kind(TokenKind::Ident("CONSTANT"))?;
        self.match_kind(TokenKind::CloseBracket)?;
        Ok(())
    }

    /// Parses whitespaces and newlines until none are left.
    pub fn parse_nl_or_whitespace(&mut self) -> Result<(), ParserError> {
        while self.check(TokenKind::Whitespace) {
            self.consume();
        }
        Ok(())
    }
}<|MERGE_RESOLUTION|>--- conflicted
+++ resolved
@@ -140,7 +140,6 @@
                 let _ = self.parse_macro().unwrap();
                 Ok(())
             }
-<<<<<<< HEAD
             _ => {
                 println!(
                     "Invalid definition. Must be a function, event, constant, or macro. Got: {}",
@@ -150,10 +149,6 @@
             }
         };
         Ok(())
-=======
-            _ => Err(ParserError::SyntaxError),
-        }
->>>>>>> d9d7a6d0
     }
 
     /// Parse a function.
@@ -215,65 +210,15 @@
     /// It should parse the following : macro MACRO_NAME(args...) = takes (x) returns (n) {...}
     pub fn parse_macro(&mut self) -> Result<MacroDefinition<'a>, ParserError> {
         self.match_kind(TokenKind::Macro)?;
-<<<<<<< HEAD
-        self.match_kind(TokenKind::Ident("MACRO_NAME"))?;
-
-        let tok = self.peek_behind().unwrap().kind;
-        let macro_ident;
-
-        match tok {
-            TokenKind::Ident(name) => macro_ident = name,
-            _ => {
-                println!("Invalid macro name. Must be of kind Ident. Got: {}", tok);
-                return Err(ParserError::InvalidMacroName)
-            }
-        }
-
-        macro_name = macro_ident.to_string();
-=======
         let macro_name: String = self.match_kind(TokenKind::Ident("MACRO_NAME"))?.to_string();
->>>>>>> d9d7a6d0
 
         let macro_arguments: Vec<String> = self.parse_args(false)?;
         self.match_kind(TokenKind::Assign)?;
         self.match_kind(TokenKind::Takes)?;
-<<<<<<< HEAD
-        self.match_kind(TokenKind::OpenParen)?;
-        self.match_kind(TokenKind::Num(1))?;
-
-        let tok = self.peek_behind().unwrap().kind;
-        let takes: usize = match tok {
-            TokenKind::Num(value) => value,
-            _ => {
-                println!("Invalid macro arguments. Must be of kind Num. Got: {}", tok);
-                return Err(ParserError::InvalidMacroArgs)
-            }
-        };
-
-        macro_takes = takes;
-
-        self.match_kind(TokenKind::CloseParen)?;
-        self.match_kind(TokenKind::Returns)?;
-        self.match_kind(TokenKind::OpenParen)?;
-        self.match_kind(TokenKind::Num(1))?;
-
-        let tok = self.peek_behind().unwrap().kind;
-        let returns: usize = match tok {
-            TokenKind::Num(value) => value,
-            _ => {
-                println!("Invalid macro return arguments. Must be of kind Num. Got: {}", tok);
-                return Err(ParserError::InvalidReturnArgs)
-            }
-        };
-
-        macro_returns = returns;
-        macro_statements = self.parse_body()?;
-=======
         let macro_takes: usize = self.parse_single_arg()?;
         self.match_kind(TokenKind::Returns)?;
         let macro_returns: usize = self.parse_single_arg()?;
         let macro_statements: Vec<Statement<'static>> = self.parse_body()?;
->>>>>>> d9d7a6d0
 
         Ok(MacroDefinition::new(
             macro_name,
@@ -347,20 +292,7 @@
             };
             // naming is optional
             if self.check(TokenKind::Ident("x")) {
-<<<<<<< HEAD
-                self.match_kind(TokenKind::Ident("x"))?;
-                let tok = self.peek_behind().unwrap().kind;
-
-                match tok {
-                    TokenKind::Ident(name) => args.push(name.to_string()),
-                    _ => {
-                        println!("Invalid argument name. Must be of kind Ident. Got: {}", tok);
-                        return Err(ParserError::InvalidArgs)
-                    }
-                }
-=======
                 let _arg_name = self.match_kind(TokenKind::Ident("x"))?.to_string();
->>>>>>> d9d7a6d0
             }
             // multiple args possible
             if self.check(TokenKind::Comma) {
