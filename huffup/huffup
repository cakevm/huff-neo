#!/usr/bin/env bash
set -e

# -----------------------------------------------------------
# Forked from Foundry.
# https://github.com/foundry-rs/foundry/tree/master/foundryup
# -----------------------------------------------------------

HUFF_DIR=${HUFF_DIR-"$HOME/.huff"}
HUFF_BIN_DIR="$HUFF_DIR/bin"
HUFF_MAN_DIR="$HUFF_DIR/share/man/man1"

main() {
  need_cmd git
  need_cmd curl

  # Uninstall npm typescript compiler if npm list doesn't contain empty for huffc
  if ! [[ "$(npm list -g huffc)" =~ "empty" ]]; then
    warn "It appears your system has an outdated installation of huffc via npm."
<<<<<<< HEAD
    warn "Uninstalling huffc with to allow huffup to take precedence..."
=======
    warn "Uninstalling huffc with npm to allow huffup to take precedence..."
>>>>>>> f30f54d0
    npm uninstall -g huffc
  fi

  # Uninstall yarn typescript compiler if yarn list contains a huffc entry
  if [[ "$(yarn global list)" =~ "huffc" ]]; then
    warn "It appears your system has an outdated installation of huffc via yarn."
<<<<<<< HEAD
    warn "Uninstalling huffc with to allow huffup to take precedence..."
=======
    warn "Uninstalling huffc with yarn to allow huffup to take precedence..."
>>>>>>> f30f54d0
    yarn global remove huffc
  fi

  # Otherwise, continue with huffup script
  while [[ $1 ]]; do
    case $1 in
      --)               shift; break;;

      -r|--repo)        shift; HUFFUP_REPO=$1;;
      -b|--branch)      shift; HUFFUP_BRANCH=$1;;
      -v|--version)     shift; HUFFUP_VERSION=$1;;
      -p|--path)        shift; HUFFUP_LOCAL_REPO=$1;;
      -P|--pr)          shift; HUFFUP_PR=$1;;
      -C|--commit)      shift; HUFFUP_COMMIT=$1;;
      -h|--help)
        usage
        exit 0
        ;;
      *)
        err "internal error: unknown option "$1"\n";;
    esac; shift
  done

  if [ ! -z "$HUFFUP_PR" ]; then
    if [ -z "$HUFFUP_BRANCH" ]; then
      HUFFUP_BRANCH="refs/pull/$HUFFUP_PR/head"
    else
      err "can't use --pr and --branch at the same time"
    fi
  fi

  # Installs huff from a local repository if --path parameter is provided
  if [[ -n "$HUFFUP_LOCAL_REPO" ]]; then
    need_cmd cargo

    # Ignore branches/versions as we do not want to modify local git state
    if [ -n "$HUFFUP_REPO" ] || [ -n "$HUFFUP_BRANCH" ] || [ -n "$HUFFUP_VERSION" ]; then
      warn "--branch, --version, and --repo arguments are ignored during local install"
    fi

    # Enter local repo and build
    say "installing from $HUFFUP_LOCAL_REPO"
    cd $HUFFUP_LOCAL_REPO
    RUSTFLAGS="-C target-cpu=native" ensure cargo build --release # need 4 speed


    # Remove prior installations if they exist
    rm -f "$HUFF_BIN_DIR/huffc"

    # Symlink from local repo binaries to bin dir
    ensure ln -s "$PWD/target/release/huffc" "$HUFF_BIN_DIR/huff"

    say "done"
    exit 0
  fi

  HUFFUP_REPO=${HUFFUP_REPO-huff-language/huff-rs}

  if [[ "$HUFFUP_REPO" == "huff-language/huff-rs" && -z "$HUFFUP_BRANCH" && -z "$HUFFUP_COMMIT" ]]; then
    HUFFUP_VERSION=${HUFFUP_VERSION-nightly}
    HUFFUP_TAG=$HUFFUP_VERSION

    # Normalize versions (handle channels, versions without v prefix
    if [[ "$HUFFUP_VERSION" == "nightly" ]]; then
      # Locate real nightly tag
      SHA=$(curl -sSf https://api.github.com/repos/${HUFFUP_REPO}/git/refs/tags/nightly \
        | grep -Eo '"sha"[^,]*' \
        | grep -Eo '[^:]*$' \
        | tr -d '"' \
        | tr -d ' ')
      HUFFUP_TAG="nightly-${SHA}"
    elif [[ "$HUFFUP_VERSION" == nightly* ]]; then
      HUFFUP_VERSION="nightly"
    elif [[ "$HUFFUP_VERSION" == [[:digit:]]* ]]; then
      # Add v prefix
      HUFFUP_VERSION="v${HUFFUP_VERSION}"
      HUFFUP_TAG="${HUFFUP_VERSION}"
    fi

    say "installing huffc (version ${HUFFUP_VERSION}, tag ${HUFFUP_TAG})"

    PLATFORM="$(uname -s)"
    case $PLATFORM in
      Linux)
        PLATFORM="linux"
        ;;
      Darwin)
        PLATFORM="darwin"
        ;;
      *)
        err "unsupported platform: $PLATFORM"
        ;;
    esac

    ARCHITECTURE="$(uname -m)"
    if [ "${ARCHITECTURE}" = "x86_64" ]; then
      # Redirect stderr to /dev/null to avoid printing errors if non Rosetta.
      if [ "$(sysctl -n sysctl.proc_translated 2>/dev/null)" = "1" ]; then
        ARCHITECTURE="arm64" # Rosetta.
      else
        ARCHITECTURE="amd64" # Intel.
      fi
    elif [ "${ARCHITECTURE}" = "arm64" ] ||[ "${ARCHITECTURE}" = "aarch64" ] ; then
      ARCHITECTURE="arm64" # Arm.
    else
      ARCHITECTURE="amd64" # Amd.
    fi

    # Compute the URL of the release tarball in the Huff repository.
    RELEASE_URL="https://github.com/${HUFFUP_REPO}/releases/download/${HUFFUP_TAG}/"
    BIN_TARBALL_URL="${RELEASE_URL}huff_${HUFFUP_VERSION}_${PLATFORM}_${ARCHITECTURE}.tar.gz"
    MAN_TARBALL_URL="${RELEASE_URL}huff_man_${HUFFUP_VERSION}.tar.gz"

    # Download the binaries tarball and unpack it into the .huff bin directory.
    say "downloading latest huff-rs"
    ensure curl -# -L $BIN_TARBALL_URL | tar -xzC $HUFF_BIN_DIR
    # Download the man tarball and unpack it into the .huff man directory.
    say "downloading manpages"
    ensure curl -# -L $MAN_TARBALL_URL | tar -xzC $HUFF_MAN_DIR
    say "installed - $($HUFF_BIN_DIR/huffc --version)"
    say "done"

    if [[ $(which huffc) =~ "cargo" ]]; then
      warn "it appears your system already has huff-rs installed via cargo. you may need to run 'rm $(which huffc)' to allow huffup to take precedence!"
    fi
  else
    need_cmd cargo
    HUFFUP_BRANCH=${HUFFUP_BRANCH-main}
    REPO_PATH="${HUFF_DIR}/${HUFFUP_REPO}"

    if [ ! -d $REPO_PATH ]; then
      # Repo path did not exist, grab the author from the repo, make a directory in .huff, cd to it and clone.
      IFS="/" read -ra AUTHOR <<< "$HUFFUP_REPO"
      ensure mkdir -p "$HUFF_DIR/$AUTHOR"
      cd "$HUFF_DIR/$AUTHOR"
      ensure git clone https://github.com/${HUFFUP_REPO}
    fi
    # force checkout, discarding any local changes
    cd $REPO_PATH
    ensure git fetch origin ${HUFFUP_BRANCH}:remotes/origin/${HUFFUP_BRANCH}
    ensure git checkout origin/${HUFFUP_BRANCH}
    # If set, checkout specific commit from branch
    if [ ! -z $HUFFUP_COMMIT ]; then
      say "installing at commit ${HUFFUP_COMMIT}"
      ensure git checkout ${HUFFUP_COMMIT}
    fi
    # Build the repo and install it locally to the .huff bin directory.
    # --root appends /bin to the directory it is given, so we pass HUFF_DIR.
    RUSTFLAGS="-C target-cpu=native" ensure cargo install --path ./huff_cli --bins --locked --force --root $HUFF_DIR

    # If help2man is installed, use it to add Huff man pages.
    if command -v help2man &> /dev/null ; then
      help2man -N $HUFF_BIN_DIR/huffc > $HUFF_MAN_DIR/huff.1
    fi
    say "done"
  fi
}

usage() {
  cat 1>&2 <<EOF
The installer for Huff.
Update or revert to a specific Huff version with ease.
USAGE:
    huffup <OPTIONS>
OPTIONS:
    -h, --help      Print help information
    -v, --version   Install a specific version
    -b, --branch    Install a specific branch
    -P, --pr        Install a specific Pull Request
    -C, --commit    Install a specific commit
    -r, --repo      Install from a remote GitHub repo (uses default branch if no other options are set)
    -p, --path      Install a local repository
EOF
}

say() {
  printf 'huffup: %s\n' "$1"
}

warn() {
  say "warning: ${1}" >&2
}

err() {
  say "$1" >&2
  exit 1
}

need_cmd() {
  if ! check_cmd "$1"; then
    err "need '$1' (command not found)"
  fi
}

check_cmd() {
  command -v "$1" > /dev/null 2>&1
}

# Run a command that should never fail. If the command fails execution
# will immediately terminate with an error showing the failing
# command.
ensure() {
  if ! "$@"; then err "command failed: $*"; fi
}

main "$@" || exit 1<|MERGE_RESOLUTION|>--- conflicted
+++ resolved
@@ -17,22 +17,14 @@
   # Uninstall npm typescript compiler if npm list doesn't contain empty for huffc
   if ! [[ "$(npm list -g huffc)" =~ "empty" ]]; then
     warn "It appears your system has an outdated installation of huffc via npm."
-<<<<<<< HEAD
-    warn "Uninstalling huffc with to allow huffup to take precedence..."
-=======
     warn "Uninstalling huffc with npm to allow huffup to take precedence..."
->>>>>>> f30f54d0
     npm uninstall -g huffc
   fi
 
   # Uninstall yarn typescript compiler if yarn list contains a huffc entry
   if [[ "$(yarn global list)" =~ "huffc" ]]; then
     warn "It appears your system has an outdated installation of huffc via yarn."
-<<<<<<< HEAD
-    warn "Uninstalling huffc with to allow huffup to take precedence..."
-=======
     warn "Uninstalling huffc with yarn to allow huffup to take precedence..."
->>>>>>> f30f54d0
     yarn global remove huffc
   fi
 
